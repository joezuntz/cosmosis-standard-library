--- conflicted
+++ resolved
@@ -112,7 +112,6 @@
         w:  "real, w(z=0) equation of state of dark energy (default -1.0). ignored if use_tabulated_w=T"
         wa:  "real, equation of state parameter w(z) = w_0 + w_a z / (1+z)  (default 0.0). ignored if use_tabulated_w=T"
         cs2_de:  "real, dark energy sound speed/c (default 1.0)"
-<<<<<<< HEAD
         nrun: "real, running of the scalar spectral index (Default=0)"
         nrunrun: "real, second order running of the scalar spectral index (Default=0)"
         r: "real, tensor to scalar ratio at pivot (Default=0)"
@@ -125,6 +124,7 @@
         nnu: "float, N_eff, the effective relativistic degrees of freedom (Default=3.046)"
         standard_neutrino_neff: "float, default value for N_eff in fiducial cosmology used to calculate omnhu2 (Default=3.046)"
         A_lens: "float, scaling of the lensing potential compared to theory prediction (Default=1.0)fttt"
+        nu_mass_{i}: "real, mass of neutrino where i=1..massive_nu.  Default is -1000, in which case three neutrinos is expected and all are given the same mass"
 
 
     reionization:
@@ -156,13 +156,6 @@
     de_equation_of_state:
         a: "real 1d array, of scale factor a values used if use_tabulated_w=T. (Default=None)"
         w: "real 1d array, of equation of state w(a) values used if use_tabulated_w=T. (Default=None)"
-=======
-        nu_mass_{i}: "real, mass of neutrino where i=1..massive_nu.  Default is -1000, in which case three neutrinos is expected and all are given the same mass"
-    de_equation_of_state_section:
-        a: "1D real array, only used if use_tabulated_w=T. Sample points for generic w(a)"
-        w: "1D real array, only used if use_tabulated_w=T. Sample values for generic w(a)"
->>>>>>> ada5ec3f
-
 
 
 outputs:
