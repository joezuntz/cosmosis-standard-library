# This workflow will install Python dependencies, run tests and lint with a variety of Python versions
# For more information see: https://help.github.com/actions/language-and-framework-guides/using-python-with-github-actions

name: Continuous Integration

on:
  push:
    branches: [ main ]
  pull_request:
    branches: [ main ]


jobs:

  Download_Data:
    name: Download test data
    runs-on: ubuntu-20.04
    steps:
      - name: Checkout repository
        uses: actions/checkout@v2

      - uses: actions/cache@v3
        name: Planck Data Cache
        id: cache-planck
        with:
          path: COM_Likelihood_Data-baseline_R3.00.tar.gz
          key: planck-2018-data
          enableCrossOsArchive: true
  
      - if: ${{ steps.cache-planck.outputs.cache-hit != 'true' }}
        name: Download Planck
        shell: bash -l {0}
        run: |
          URL="https://portal.nersc.gov/cfs/lsst/zuntz/planck/COM_Likelihood_Data-baseline_R3.00.tar.gz"
          FILENAME="COM_Likelihood_Data-baseline_R3.00.tar.gz"
          wget -O ${FILENAME} ${URL}
        
      - name: Cache WMAP data
        id: cache-wmap
        uses: actions/cache@v3
        with:
          path: wmap_likelihood_full_v5.tar.gz
          key: wmap-9-data
          enableCrossOsArchive: true
          
      - if: ${{ steps.cache-wmap.outputs.cache-hit != 'true' }}
        name: Download WMAP data
        run:  |
          wget https://lambda.gsfc.nasa.gov/data/map/dr5/dcp/likelihood/wmap_likelihood_full_v5.tar.gz

      - name: Cache ACT data
        id: cache-act
        uses: actions/cache@v3
        with:
          path: ACT_dr6_likelihood_v1.1.tgz
          key: act-dr6-data
          enableCrossOsArchive: true
          
      - if: ${{ steps.cache-act.outputs.cache-hit != 'true' }}
        name: Download ACT data
        run:  |
          wget https://lambda.gsfc.nasa.gov/data/suborbital/ACT/ACT_dr6/likelihood/data/ACT_dr6_likelihood_v1.1.tgz




  conda_test:
    name: Conda Test
    needs: Download_Data
    runs-on: ${{ matrix.os }}
    strategy:
      fail-fast: false
      matrix:
        os: [ubuntu-20.04, macos-latest]
        pyversion: ["3.8", "3.9", "3.10", "3.11"]
    steps:
      - name: Checkout repository
        uses: actions/checkout@v2

      - uses: conda-incubator/setup-miniconda@v2
        with:
          activate-environment: cosmosis-env
          channels: conda-forge
          miniforge-variant: Mambaforge
          miniforge-version: latest
          python-version: ${{ matrix.pyversion }}

      - name: Install dependencies with conda
        shell: bash -l {0}
<<<<<<< HEAD
        run: mamba install -c conda-forge "cosmosis>=3.2" cosmosis-build-standard-library pytest "numpy<2"
=======
        run: mamba install -c conda-forge "cosmosis==3.9.2" cosmosis-build-standard-library pytest
>>>>>>> 77916783
      
      - name: Get Cached Planck
        uses: actions/cache/restore@v3
        with:
          path: COM_Likelihood_Data-baseline_R3.00.tar.gz
          key: planck-2018-data
          fail-on-cache-miss: true

      - name: Get Cached WMAP
        uses: actions/cache/restore@v3
        with:
          path: wmap_likelihood_full_v5.tar.gz
          key: wmap-9-data
          fail-on-cache-miss: true

      - name: Get Cached ACT
        uses: actions/cache/restore@v3
        with:
          path: ACT_dr6_likelihood_v1.1.tgz
          key: act-dr6-data
          fail-on-cache-miss: true
          
      - name: Extract data
        shell: bash -l {0}
        run: |
          # WMAP
          pushd likelihood/wmap9/data
          tar -zxvf ../../../wmap_likelihood_full_v5.tar.gz
          mv wmap_likelihood_v5/data/* .
          popd
          #Planck
          pushd likelihood/planck2018
          tar -zxvf ../../COM_Likelihood_Data-baseline_R3.00.tar.gz
          popd
          # ACT
          mkdir likelihood/act-dr6-lens/data
          pushd likelihood/act-dr6-lens/data
          tar -zxvf ../../../ACT_dr6_likelihood_v1.1.tgz
          popd

      - name: Build standard library
        shell: bash -l {0}
        run: |
          source cosmosis-configure
          make

      - name: Install likelihood python dependencies from pip
        shell: bash -l {0}
        run: |
          pip install "act_dr6_lenslike>=1.0.2"

      - name: Run Tests
        shell: bash -l {0}
        run: |
          source cosmosis-configure
          pytest -vv --durations=0 tests/test_cosmosis_standard_library.py

      - name: Run Demos
        shell: bash -l {0}
        run: |
          source cosmosis-configure
          pytest -vv --durations=0 tests/test_demos.py



  apt-get-test:
    runs-on: ubuntu-20.04
    needs: Download_Data
    strategy:
      matrix:
        python-version: [3.7, 3.8, 3.9, "3.10", "3.11", "3.12"]

    steps:
    - name: Checkout repository
      uses: actions/checkout@v2
      with:
        submodules: true

    - name: Set up Python ${{ matrix.python-version }}
      uses: actions/setup-python@v2
      with:
        python-version: ${{ matrix.python-version }}

    - name: Install apt dependencies
      run: |
        sudo apt-get update
        sudo apt-get -y install gfortran-7 swig libopenmpi-dev openmpi-bin libopenblas-dev
        sudo ln -s `which gfortran-7` /usr/local/bin/gfortran
        sudo apt-get -y install libgsl-dev libfftw3-bin libfftw3-dev libfftw3-3 autotools-dev  autoconf libcfitsio-dev


    - name: Get Cached Planck
      uses: actions/cache/restore@v3
      with:
        path: COM_Likelihood_Data-baseline_R3.00.tar.gz
        key: planck-2018-data
        fail-on-cache-miss: true

    - name: Get Cached WMAP
      uses: actions/cache/restore@v3
      with:
        path: wmap_likelihood_full_v5.tar.gz
        key: wmap-9-data
        fail-on-cache-miss: true
        
    - name: Get Cached ACT
      uses: actions/cache/restore@v3
      with:
        path: ACT_dr6_likelihood_v1.1.tgz
        key: act-dr6-data
        fail-on-cache-miss: true
    
    - name: Extract data
      shell: bash -l {0}
      run: |
        # WMAP
        pushd likelihood/wmap9/data
        tar -zxvf ../../../wmap_likelihood_full_v5.tar.gz
        mv wmap_likelihood_v5/data/* .
        popd
        #Planck
        pushd likelihood/planck2018
        tar -zxvf ../../COM_Likelihood_Data-baseline_R3.00.tar.gz
        popd
        # ACT
        mkdir likelihood/act-dr6-lens/data
        pushd likelihood/act-dr6-lens/data
        tar -zxvf ../../../ACT_dr6_likelihood_v1.1.tgz
        popd
  

    - uses: actions/cache@v2
      name: Load pip cache
      id: cache-pip
      with:
        path: ~/.cache/pip
        key: ${{ runner.os }}-pip-${{ matrix.python-version }}-${{ hashFiles('**/setup.py') }}-v2


    - name: Install python dependencies
      run: |
        python -m pip install --upgrade pip wheel setuptools
<<<<<<< HEAD
        pip install "cosmosis>=3.2" "nautilus-sampler==0.6.*" "numpy<2"
        pip install -v --no-cache-dir --no-binary=mpi4py,camb mpi4py camb
        pip install fitsio astropy fast-pt "Cython<3.0" jupyter sacc "git+https://github.com/carronj/planck_PR4_lensing"
=======
        pip install "cosmosis==3.9.2" "nautilus-sampler==1.0.1" "scipy<1.14"
        pip install -v --no-cache-dir --no-binary=mpi4py,camb mpi4py camb
        pip install fitsio astropy fast-pt "Cython>=3.0" jupyter sacc
>>>>>>> 77916783

    - name: Install likelihood python dependencies
      run: |
        pip install "act_dr6_lenslike>=1.0.2"

    - name: Build
      run: |
        source .github/ci-setup.sh && make


    # I have seen some failures here
    - name: Check camb installation
      run: |
        source .github/ci-setup.sh
        python -c "import camb"

    - name: Test campaign commands
      shell: bash -l {0}
      run: |
        source .github/ci-setup.sh
        cosmosis-campaign -l examples/des-campaign.yml | tee output/campaign.log
        grep -e "mira-titan" campaign.log
        grep -e "fiducial" campaign.log
        cosmosis-campaign --run fiducial-test-only examples/des-campaign.yml
        cosmosis-campaign  examples/des-campaign.yml --status fiducial-test-only > output/campaign.log
        grep -e "🟢 fiducial-test-only" output/campaign.log
        cosmosis-campaign  examples/des-campaign.yml --status

    - name: ExampleNotebook
      shell: bash -l {0}
      run: |
        source cosmosis-configure
        rm -f output/pantheon.txt
        jupyter nbconvert --to notebook --execute "examples/example.ipynb"<|MERGE_RESOLUTION|>--- conflicted
+++ resolved
@@ -87,11 +87,7 @@
 
       - name: Install dependencies with conda
         shell: bash -l {0}
-<<<<<<< HEAD
-        run: mamba install -c conda-forge "cosmosis>=3.2" cosmosis-build-standard-library pytest "numpy<2"
-=======
         run: mamba install -c conda-forge "cosmosis==3.9.2" cosmosis-build-standard-library pytest
->>>>>>> 77916783
       
       - name: Get Cached Planck
         uses: actions/cache/restore@v3
@@ -234,15 +230,9 @@
     - name: Install python dependencies
       run: |
         python -m pip install --upgrade pip wheel setuptools
-<<<<<<< HEAD
-        pip install "cosmosis>=3.2" "nautilus-sampler==0.6.*" "numpy<2"
-        pip install -v --no-cache-dir --no-binary=mpi4py,camb mpi4py camb
-        pip install fitsio astropy fast-pt "Cython<3.0" jupyter sacc "git+https://github.com/carronj/planck_PR4_lensing"
-=======
         pip install "cosmosis==3.9.2" "nautilus-sampler==1.0.1" "scipy<1.14"
         pip install -v --no-cache-dir --no-binary=mpi4py,camb mpi4py camb
         pip install fitsio astropy fast-pt "Cython>=3.0" jupyter sacc
->>>>>>> 77916783
 
     - name: Install likelihood python dependencies
       run: |
