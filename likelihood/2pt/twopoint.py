--- conflicted
+++ resolved
@@ -83,11 +83,8 @@
     galaxy_shear_minus_real = "G-R"
     cmb_kappa_real = "CKR"
     cmb_kappa_fourier = "CKF"
-<<<<<<< HEAD
+    cmb_kappa_emode_fourier = "CKF"
     onepoint = "O"
-=======
-    cmb_kappa_emode_fourier = "CKF"
->>>>>>> 6cb665ff
     
     @classmethod
     def lookup(cls, value):
