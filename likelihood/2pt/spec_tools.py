from __future__ import print_function, division
import numpy as np
import twopoint
from twopoint_cosmosis import type_table
from scipy.interpolate import interp1d
#We need to use the legendre module in 
#cosmosis-standard-library/shear/cl_to_xi_fullsky
import sys
import os
dirname = os.path.split(__file__)[0]
fullsky_path = os.path.join(dirname,"..","..","shear","cl_to_xi_fullsky")
sys.path.append(fullsky_path)
import legendre
from collections import OrderedDict

CL2XI_TYPES=["00","02+","22+","22-"]

"""
Class for interpolating spectra
"""
class SpectrumInterp(object):
    def __init__(self, angle, spec, bounds_error=False):
        assert np.all(angle>=0)
        #Check if the angle array starts with zero - 
        #this will affect how we interpolate
        starts_with_zero=False
        self.spec0 = 0.
        if angle[0]<1.e-9:
            #if the first angle value is 0,
            #record the first spec value as self.spec0
            #and then set angle and spec arrays to 
            #skip the first element.
            starts_with_zero=True
            self.spec0 = spec[0]
            angle, spec = angle[1:], spec[1:]

        if np.all(spec > 0):
            self.interp_func = interp1d(np.log(angle), np.log(
                spec), bounds_error=bounds_error, fill_value=-np.inf)
            self.interp_type = 'loglog'
            self.x_func = np.log
            self.y_func = np.exp

        elif np.all(spec < 0):
            self.interp_func = interp1d(
                np.log(angle), np.log(-spec), bounds_error=bounds_error, fill_value=-np.inf)
            self.interp_type = 'minus_loglog'
            self.x_func = np.log
            self.y_func = lambda y: -np.exp(y)
        else:
            self.interp_func = interp1d(
                np.log(angle), spec, bounds_error=bounds_error, fill_value=0.)
            self.interp_type = "log_ang"
            self.x_func = np.log
            self.y_func = lambda y: y

    def __call__(self, angle):
        non_zero = angle>1.e-12
        interp_vals = self.x_func(angle)
        try:
            spec = self.y_func( self.interp_func(interp_vals) )
        except ValueError:
            interp_vals[0] *= 1+1.e-9
            interp_vals[-1] *= 1-1.e-9
            spec = self.y_func( self.interp_func(interp_vals) )
        return np.where(non_zero, spec, self.spec0)

class TheorySpectrum(object):
    """Tomographic theory spectrum
    noise_var is a the noise variance per mode for each redshift bin
    """
    def __init__( self, name, types, nbin_a, nbin_b, angle_vals, 
        spec_interps, is_auto, noise_var_per_mode=None,
        auto_only = False):
        self.name = name
        self.types = types
        self.angle_vals = angle_vals
        #print("initializing TheorySpectrum with angle lims:")
        #print(self.angle_vals.min(), self.angle_vals.max())
        self.spec_interps = spec_interps
        self.is_auto = is_auto
        #self.set_spec_interps()
        self.nbin_a = nbin_a
        self.nbin_b = nbin_b
        self.auto_only = auto_only
        if self.auto_only:
            assert self.is_auto
        self._set_bin_pairs()
        #Check bin pairs correspond to keys in spec_arrays
        for bin_pair in self.bin_pairs:
            assert bin_pair in self.spec_interps
        self.noise_var_per_mode = noise_var_per_mode

    def set_noise(self, noise):
        self.noise_var_per_mode = noise

    def _set_bin_pairs( self ):
        self.bin_pairs=[]
        for i in range(1, self.nbin_a+1):
            if self.is_auto:
                j_start = i
            else:
                j_start = 1
            for j in range(j_start, self.nbin_b+1):
                if self.auto_only:
                    if j!=i: continue
                self.bin_pairs.append((i,j))

    def cut_bin_pair(self, bin_pair):
        self.bin_pairs.remove(bin_pair)
        self.spec_interps.pop(bin_pair)

    @classmethod
    def from_block( cls, block, section_name, auto_only=False ):
        #section_name is either e.g. shear_cl or shear_cl_<save_name>

        spectrum_name = section_name
        save_name = block.get_string(section_name, "save_name")
        if save_name:
            spectrum_name = section_name.replace("_%s"%save_name, "")

        #Get types from spectrum_name
        type_table_items = type_table.items()
        type_names_list, type_info_list = [t[0] for t in type_table_items], [t[1] for t in type_table_items]
        type_index = [t[0] for t in type_info_list].index(spectrum_name)
        type_names, type_info = type_names_list[type_index], type_info_list[type_index]

        bin_format = type_info[-1]
        types = (  getattr(twopoint.Types, type_names[0]), 
                   getattr(twopoint.Types, type_names[1])  )

        # for cross correlations we must save bin_ji as well as bin_ij.
        # but not for auto-correlations. Also the numbers of bins can be different
        is_auto = block.get_bool( section_name, "is_auto" )

        if block.has_value(section_name, "nbin_a"):
            nbin_a = block[section_name, "nbin_a"]
            nbin_b = block[section_name, "nbin_b"]
        else:
            nbin_a = block[section_name, "nbin"]
            nbin_b = block[section_name, "nbin"]

        sep_name = block[section_name, "sep_name"]
        sep_values = block[section_name, sep_name]
        spec_interps = OrderedDict()
        bin_pairs = []
        # Bin pairs. Varies depending on auto-correlation
        for i in range(1, nbin_a+1):
            if is_auto:
                jstart = i
            else:
                jstart = 1
            for j in range(jstart, nbin_b+1):
                if auto_only:
                    if j!=i:
                        continue
                if is_auto:
                    # Load and interpolate from the block
                    bin_name = bin_format.format(i, j)
                    if block.has_value(section_name, bin_name):
                        spec = block[section_name, bin_format.format(i, j)]
                    else:
                        spec = block[section_name, bin_format.format(j, i)]
                else:
                    spec = block[section_name, bin_format.format(i, j)]
                # Convert arcmin to radians for the interpolation
                spec_interps[ (i, j) ] = SpectrumInterp( sep_values, spec )

        return cls( spectrum_name, types, nbin_a, nbin_b, sep_values, 
            spec_interps, is_auto, auto_only=auto_only )

    def get_spectrum_measurement( self, angle_vals, kernels, output_name,
        angle_units='arcmin', windows="SAMPLE", angle_lims=None):

        # The fits format stores all the measurements
        # as one long vector.  So we build that up here from the various
        # bins that we will load in.  These are the different columns
        bin1 = []
        bin2 = []
        value = []
        angular_bin = []
        angle = []
        if angle_lims is not None:
            angle_min = []
            angle_max = []
        else:
            angle_min, angle_max = None, None
        n_angle_sample = len(angle_vals)
 
        #If real-space, get angle_vals in radians for interpolation
        if angle_units is not None:
            angle_vals_with_units = angle_vals * twopoint.ANGULAR_UNITS[angle_units]
            angle_vals_interp = (angle_vals_with_units.to(twopoint.ANGULAR_UNITS["rad"])).value
        else:
            angle_vals_interp = angle_vals

        # Bin pairs. Varies depending on auto-correlation
        for (i,j) in self.bin_pairs:
            spec_interp = self.spec_interps[(i,j)]
            # Convert arcmin to radians for the interpolation
            spec_sample = spec_interp( angle_vals_interp )
            #cl_sample = interp1d(theory_angle, cl)(angle_sample_radians)
            # Build up on the various vectors that we need
            bin1.append(np.repeat(i, n_angle_sample))
            bin2.append(np.repeat(j, n_angle_sample))
            value.append(spec_sample)
            angular_bin.append(np.arange(n_angle_sample))
            angle.append(angle_vals)
            if angle_lims is not None:
                angle_min.append( angle_lims[:-1] )
                angle_max.append( angle_lims[1:] )


        # Convert all the lists of vectors into long single vectors
        bin1 = np.concatenate(bin1)
        bin2 = np.concatenate(bin2)
        angular_bin = np.concatenate(angular_bin)
        value = np.concatenate(value)
        angle = np.concatenate(angle)
        if angle_lims is not None:
            angle_min = np.concatenate(angle_min)
            angle_max = np.concatenate(angle_max)
        bins = (bin1, bin2)

        # Build the output object type reqired.
        s = twopoint.SpectrumMeasurement(output_name, bins, self.types, kernels, windows,
                                         angular_bin, value, angle=angle, 
                                         angle_unit=angle_units, angle_min=angle_min,
                                         angle_max=angle_max )
        return s

    def bin_pair_from_bin1_bin2( self, bin1, bin2):
        bin_pair = (bin1, bin2)
        if self.is_auto and (bin_pair not in self.bin_pairs):
            bin_pair = (bin2, bin1)
        return bin_pair

    def get_spec_values( self, bin1, bin2, angle ):
        bin_pair = self.bin_pair_from_bin1_bin2(bin1, bin2)
        try:
            spec_vals = self.spec_interps[ bin_pair ](angle)
        except ValueError:
            spec_vals = np.zeros(len(angle))
            angle_is_zero = angle==0
            spec_vals[~angle_is_zero] = self.spec_interps[ bin_pair ](angle[~angle_is_zero])
        return spec_vals

    def get_noise_spec_values( self, bin1, bin2, angle ):
        noise = np.zeros_like(angle)
        if self.is_auto:
            if bin1==bin2:
                noise = self.noise_var_per_mode[bin1-1] * np.ones_like(angle)
                return noise
        return noise

    def get_obs_spec_values( self, bin1, bin2, angle ):
        spec_vals = self.get_spec_values( bin1, bin2, angle )
        noise = self.get_noise_spec_values( bin1, bin2, angle )
        return spec_vals + noise

def cov2corr(cov):
    corr = np.zeros_like(cov)
    for i in range(cov.shape[0]):
        for j in range(cov.shape[1]):
            corr[i,j] = cov[i,j]/np.sqrt(cov[i,i]*cov[j,j])
    return corr

def arcmin_to_rad(angle):
    return np.radians(angle/60.)

def convert_angle(angle, orig_unit, new_unit):
    #Convert angular units to arcmin
    angle_with_units = angle * orig_unit
    return (angle_with_units.to(new_unit)).value

def perarcmin2_to_perrad2(n):
    n = np.array(n)
    arcmin2_per_rad2 = np.degrees( np.degrees( 1. ) ) * 60 * 60
    return n * arcmin2_per_rad2

def get_types(cl_name):

    #Get types from spectrum_name
    for type_names, type_info in type_table.items():
        if cl_name == type_info[0]:
            break
    bin_format = type_info[-1]
    types = (  getattr(twopoint.Types, type_names[0]), 
               getattr(twopoint.Types, type_names[1])  )
    return types

def downsample_block( angle_lims_orig, angle_mids_orig, cov_orig, n_out ):
    #make sure cov length is divisble by n_out
    #weight by dtheta*angle_mid (weighting by n_pairs geometric expectation)
    dtheta = angle_lims_orig[1:]-angle_lims_orig[:-1]
    assert cov_orig.shape[0]%n_out == 0
    norig_per_nout = cov_orig.shape[0]//n_out
    cov_out = np.zeros( (n_out, n_out) )
    angle_mids_out = np.zeros( n_out )
    weights = angle_mids_orig * dtheta
    for i in range(n_out):
        orig_inds_i = np.arange(i*norig_per_nout, (i+1)*norig_per_nout)
        sum_w_i = (weights[orig_inds_i]).sum()
        angle_mids_out[i] = (weights[orig_inds_i] * angle_mids_orig[orig_inds_i]).sum() / sum_w_i
        for j in range(n_out):
            orig_inds_j = np.arange(j*norig_per_nout, (j+1)*norig_per_nout)
            sum_w_j = (weights[orig_inds_j]).sum()
            cov_orig_inds_ij = np.ix_(orig_inds_i, orig_inds_j)
            cov_out[i,j] = np.matmul( weights[orig_inds_i], np.matmul( cov_orig[cov_orig_inds_ij], weights[orig_inds_j] ) )/sum_w_i/sum_w_j
    return cov_out, angle_mids_out

class ClCov( object ):
    """
    Class for computing cl covariance
    """
    def __init__(self, theory_spectra, fsky=1.):
        self.theory_spectra = theory_spectra
        self.types = [ t.types for t in self.theory_spectra ]
        self.names = [t.name for t in self.theory_spectra ]
        self.fsky = fsky

    def get_cov_diag_ijkl( self, name1, name2, ij, kl, ell_max, ell_min=0, noise_only=False):
        # From Joachimi & Bridle 2010 0911.2454
        # Cov(C^{ij}_{12}, C^{kl}_{34}) = prefactor * [ C^{ik}_{13} C^{jl}_{24} + C^{il}_{14} C^{kl}_{23} ]
        # The C's on the RHS are observed C(l)s (i.e. with noise bias)
        # superscripts indicate redshift bin pairs, subscripts quantities (shear or galaxy over-density etc.)
        ell_vals = np.arange(ell_min, ell_max+1)
        n_ell = len(ell_vals)

        c_ij_12 = self.theory_spectra[ self.names.index(name1) ]
        c_kl_34 = self.theory_spectra[ self.names.index(name2) ]

        cl2_sum = self.get_cl2sum_ijkl( c_ij_12, c_kl_34, ij, kl, ell_vals, 
            noise_only=noise_only )
        n_modes = self.fsky * (2*ell_vals+1)
        cov_diag  = ( cl2_sum ) / n_modes  
        return cov_diag  

    def get_cl2sum_ijkl( self, c_ij_12, c_kl_34, ij, kl, ells, noise_only=False):
        #Get the spectra C^{ik}_{13}, C^{jl}_{24}, C^{il}_{14}, C^{kl}_{23}
        #t1 and t2 are the two spectra C^{ij}_{12} and C^{kl}_{34}
        #So constuct the types for the desired spectra from these type pairs:
        i,j = ij
        k,l = kl

        type_1, type_2 = c_ij_12.types
        type_3, type_4 = c_kl_34.types

        bin_pairs = [ (i,k), (j,l), (i,l), (j,k) ]
        type_pairs = [ (type_1,type_3), (type_2,type_4), (type_1,type_4), (type_2,type_3) ]
        cl2_sum = np.zeros_like(ells, dtype=float)
        c_ells = []
        for bin_pair,type_pair in zip(bin_pairs, type_pairs):
            bin1, bin2 = bin_pair
            t1, t2 = type_pair
            types = (t1, t2)
            if types not in self.types:
                #If we don't have a spectra with these types, we probably 
                #have an equivalent one with the types the other way round.
                #In this case, we also need to swap bin1 and bin2, because
                #we are accessing e.g. C^{ik}_{13} via C^{ki}_{31}.
                types = (types[1], types[0])
                bin1, bin2 = bin2, bin1
            s = self.theory_spectra[ self.types.index( types ) ]
            if noise_only:
                c_ells.append(s.get_noise_spec_values( bin1, bin2, ells ))
            else:
                c_ells.append(s.get_obs_spec_values( bin1, bin2, ells ))
        #print(ret)
        return c_ells[0]*c_ells[1] + c_ells[2]*c_ells[3]

    def get_binned_cl_cov( self, ell_lims, noise_only=False):
        #-Build a binned C(l) covariance
        #-Assume the measured C(l) for bin i is the (2l+1)-weighted average 
        #of C(ell_lims[i],...,ell_lims[i+1]-1)
        #First construct the output array
        n_spectra = len(self.theory_spectra)
        n_ell = len(ell_lims) - 1
        n_dv = 0
        cl_lengths = []
        for s in self.theory_spectra:
            l = n_ell * len(s.bin_pairs)
            n_dv += l
            cl_lengths.append(l)
        covmat = np.zeros((n_dv, n_dv))
        ell_max = ell_lims[-1]
        
        #Get the starting index in the full datavector for each spectrum
        #this will be used later for adding covariance blocks to the full matrix.
        cl_starts = []
        start = 0
        for i in range(n_spectra):
            cl_starts.append( int(sum(cl_lengths[:i])) )

        #Now loop through pairs of Cls and pairs of bin pairs filling the covariance matrix
        for i_cl in range(n_spectra):
            cl_spec_i = self.theory_spectra[i_cl]
            for j_cl in range(i_cl, n_spectra):
                cl_spec_j = self.theory_spectra[j_cl]
                cov_blocks = {} #collect cov_blocks in this dictionary
                for i_bp, bin_pair_i in enumerate(cl_spec_i.bin_pairs):
                    for j_bp, bin_pair_j in enumerate(cl_spec_j.bin_pairs):
                        #First check if we've already calculated this
                        if (i_cl == j_cl) and cl_spec_i.is_auto and ( j_bp < i_bp ):
                            cl_var_binned = cov_blocks[j_bp, i_bp]
                        else:
                            #First calculate the unbinned Cl covariance
                            ell_max = ell_lims[-1]
                            cl_var_unbinned = self.get_cov_diag_ijkl( cl_spec_i.name, 
                                cl_spec_j.name, bin_pair_i, bin_pair_j, ell_max, 
                                ell_min=ell_lims[0], noise_only=noise_only )
                            #Now bin this diaginal covariance
                            #Var(binned_cl) = \sum_l Var(w_l^2 C(l)) / (\sum_l w_l)^2
                            #where w_l = 2*l+1
                            cl_var_binned = np.zeros(n_ell)
                            for ell_bin, (ell_low, ell_high) in enumerate(zip(ell_lims[:-1], ell_lims[1:])):
                                #Get the ell values for this bin:
                                ell_vals_bin = np.arange(ell_low, ell_high).astype(int)
                                #Get the indices in cl_var_binned these correspond to:
                                ell_vals_bin_inds = ell_vals_bin - ell_lims[0]
                                cl_var_unbinned_bin = cl_var_unbinned[ell_vals_bin_inds]
<<<<<<< HEAD
                                weights_unbinned = 2*ell_vals_bin + 1.
                                #cl_var_binned[ell_bin] = (np.sum((2*ell_vals_bin+1) * cl_var_unbinned_bin) 
                                #    / np.sum(2*ell_vals_bin+1))
                                numerator = np.sum(weights_unbinned**2 * cl_var_unbinned_bin)
                                demoninator = (weights_unbinned.sum())**2
                                cl_var_binned[ell_bin] = (numerator/demoninator)

=======
                                cl_var_binned[ell_bin] = np.sum((2*ell_vals_bin+1)**2 * cl_var_unbinned_bin) / np.sum(2*ell_vals_bin+1)**2
>>>>>>> 9fd4a596
                            cov_blocks[i_bp, j_bp] = cl_var_binned

                        #Now work out where this goes in the full covariance matrix
                        #and add it there.
                        inds_i = np.arange( cl_starts[i_cl] + n_ell*i_bp, 
                            cl_starts[i_cl] + n_ell*(i_bp+1) )
                        inds_j = np.arange( cl_starts[j_cl] + n_ell*j_bp, 
                            cl_starts[j_cl] + n_ell*(j_bp+1) )
                        cov_inds = np.ix_( inds_i, inds_j )
                        covmat[ cov_inds ] = np.diag(cl_var_binned)
                        cov_inds_T = np.ix_( inds_j, inds_i )
                        covmat[ cov_inds_T ] = np.diag(cl_var_binned)

        print("Completed covariance")
        print("   Signed log det:", np.linalg.slogdet(covmat))
        print("   Condition number:", np.linalg.cond(covmat))
        return covmat, cl_lengths


def real_space_cov( cl_cov, cl_specs, cl2xi_types, ell_max, angle_lims_rad, 
    upsample=None, high_l_filter=0.75, noise_only=False ):
    """
    Compute real space covariance given cl covariance
    Add cov blocks to a dictionary with keys: spec_index_i spec_index_j binpair_index_i binpair_index_j
    """
    cov_blocks = {}
    ntheta = len(angle_lims_rad) - 1
    n_dv = 0
    xi_starts = []
    xi_lengths = []

    log_angle_lims_rad = np.log( angle_lims_rad )
    log_angle_mids_rad = 0.5*(log_angle_lims_rad[:-1]+log_angle_lims_rad[1:])
    angle_mids_rad = np.exp( log_angle_mids_rad )
    angle_lims_rad = np.exp( log_angle_lims_rad )
    dangle = angle_lims_rad[1:]-angle_lims_rad[:-1]
    if upsample is not None:
        log_angle_lims_rad_upsampled = np.linspace( log_angle_lims_rad[0], log_angle_lims_rad[-1], ntheta*upsample+1 )
        log_angle_mids_rad_upsampled = 0.5 * ( log_angle_lims_rad_upsampled[:-1] + log_angle_lims_rad_upsampled[1:] )
        angle_lims_rad_upsampled = np.exp( log_angle_lims_rad_upsampled )
        angle_mids_rad_upsampled = np.exp( log_angle_mids_rad_upsampled )
    else:
        angle_lims_rad_upsampled = angle_lims_rad
        angle_mids_rad_upsampled = np.exp( log_angle_mids_rad )

    for i_xi in range(len(cl2xi_types)):
        cl2xi_i = cl2xi_types[i_xi]
        cl_spec_i = cl_specs[i_xi]

        F_i_l = legendre.get_F_theta_l(angle_mids_rad_upsampled, ell_max, cl2xi_i, high_l_filter=high_l_filter)
        #Record datavector lengths
        xi_starts.append(n_dv)
        n_dv += len(cl_spec_i.bin_pairs)*ntheta
        xi_lengths.append( n_dv - xi_starts[i_xi] )

        for j_xi in range(i_xi, len(cl2xi_types)):
            cl2xi_j = cl2xi_types[j_xi]
            cl_spec_j = cl_specs[ j_xi ]
            if j_xi==i_xi:
                F_j_l = F_i_l
            else:
                F_j_l = legendre.get_F_theta_l(angle_mids_rad_upsampled, ell_max, cl2xi_j, high_l_filter=high_l_filter)
            #Now loop through bin pairs for each spectrum
            #The calculation for each pair of bin_pairs is done via matrix multiplication...maybe
            #we could speed things up by replacing the below for loops with more matrix multiplication,
            #although it may be that the slow part is calculating the Cls, for which we need 
            #for loops anyway...
            for i_bp, bin_pair_i in enumerate(cl_spec_i.bin_pairs):
                for j_bp, bin_pair_j in enumerate(cl_spec_j.bin_pairs):
                    print(i_xi, j_xi, bin_pair_i, bin_pair_j)
                    print(cl_spec_i.name, cl_spec_j.name)
                    #Check if we've already done this combo
                    #We've already done it if its an auto-correlation i.e. i_xi==j_xi and
                    #j_bp is less than i_bp 
                    if (i_xi == j_xi) and cl_spec_i.is_auto and ( j_bp < i_bp ):
                        xi_cov_block = cov_blocks[i_xi, j_xi, j_bp, i_bp]
                    else:
                        #Get the full cl covariance, and the pure noise part - we're going to transform
                        #the latter analytically...
                        cl_cov_block = cl_cov.get_cov_diag_ijkl( cl_spec_i.name, 
                            cl_spec_j.name, bin_pair_i, bin_pair_j, ell_max, 
                            noise_only=noise_only )
                        cl_cov_noise_noise = cl_cov.get_cov_diag_ijkl( cl_spec_i.name, 
                            cl_spec_j.name, bin_pair_i, bin_pair_j, ell_max, noise_only=True )
                        cl_cov_block_signal_mixed = cl_cov_block - cl_cov_noise_noise 
                        xi_cov_block_signal_mixed_upsampled = np.matmul( F_i_l, 
                                                              np.matmul( np.diag(cl_cov_block_signal_mixed), 
                                                              F_j_l.T ) )
                        #For the analytic calculation, we use the fact that 
                        #\int l J_nu(l theta) J_nu(l theta) = 1/theta.
                        #The noise term is 
                        #(1/4 pi^2) \int dtheta \int l J_nu(l theta) J_nu(l theta) * noise = noise / theta / 4pi^2
                        noise = cl_cov_noise_noise[0] #This is 2*cl_noise^2/fsky. 
                        #if shear-shear, we need to multiply this noise by 2, since we have noise from both E and B-modes.
                        #Feel like a hack adding it at this stage...maybe there is a more motivated way...
                        if (cl2xi_i==cl2xi_j) and (cl2xi_i in ["22+","22-"]):
                            noise *= 2
                        else:
                            assert cl2xi_i in CL2XI_TYPES

                        #For gg, npairs = pi*theta*dtheta*n_gal^2*area = 4*pi^2*fsky*n_gal^2*theta*dtheta
                        # cl_noise = 1./n_gal^2, so npairs = 4 * pi^2 * theta * dtheta / (cl_noise^2 / fsky)
                        # = 8 * pi^2 * theta * dtheta / (2 * cl_noise^2 / fsky)
                        # = 8 * pi^2 * theta * dtheta / noise
                        xi_cov_block_noise_noise_diag = (noise/angle_mids_rad/(8*np.pi*np.pi)/dangle )
                        xi_cov_block_signal_mixed, angle_mids = downsample_block( angle_lims_rad_upsampled, 
                            angle_mids_rad_upsampled, xi_cov_block_signal_mixed_upsampled, ntheta )
                        xi_cov_block = xi_cov_block_signal_mixed + np.diag(xi_cov_block_noise_noise_diag)
                    cov_blocks[i_xi, j_xi, i_bp, j_bp] = xi_cov_block

    #construct full covariance
    covmat = np.zeros((n_dv, n_dv))

    for block_key, block_vals in cov_blocks.items():
        #get datavector indices
        i_xi, j_xi, i_bp, j_bp = block_key
        inds_i = np.arange( xi_starts[i_xi] + ntheta*i_bp, xi_starts[i_xi] + ntheta*(i_bp+1) )
        inds_j = np.arange( xi_starts[j_xi] + ntheta*j_bp, xi_starts[j_xi] + ntheta*(j_bp+1) )
        cov_inds = np.ix_( inds_i, inds_j )
        covmat[ cov_inds ] = block_vals
        cov_inds_T = np.ix_( inds_j, inds_i )
        covmat[ cov_inds_T ] = block_vals.T

    print("Completed covariance")
    print("slog det:", np.linalg.slogdet(covmat))
    print("condition number:", np.linalg.cond(covmat))

    return cov_blocks, covmat, xi_starts, xi_lengths<|MERGE_RESOLUTION|>--- conflicted
+++ resolved
@@ -419,17 +419,9 @@
                                 #Get the indices in cl_var_binned these correspond to:
                                 ell_vals_bin_inds = ell_vals_bin - ell_lims[0]
                                 cl_var_unbinned_bin = cl_var_unbinned[ell_vals_bin_inds]
-<<<<<<< HEAD
-                                weights_unbinned = 2*ell_vals_bin + 1.
-                                #cl_var_binned[ell_bin] = (np.sum((2*ell_vals_bin+1) * cl_var_unbinned_bin) 
-                                #    / np.sum(2*ell_vals_bin+1))
-                                numerator = np.sum(weights_unbinned**2 * cl_var_unbinned_bin)
-                                demoninator = (weights_unbinned.sum())**2
-                                cl_var_binned[ell_bin] = (numerator/demoninator)
-
-=======
-                                cl_var_binned[ell_bin] = np.sum((2*ell_vals_bin+1)**2 * cl_var_unbinned_bin) / np.sum(2*ell_vals_bin+1)**2
->>>>>>> 9fd4a596
+                                cl_var_binned[ell_bin] = np.sum((2*ell_vals_bin+1)**2 * 
+                                    cl_var_unbinned_bin) / np.sum(2*ell_vals_bin+1)**2
+
                             cov_blocks[i_bp, j_bp] = cl_var_binned
 
                         #Now work out where this goes in the full covariance matrix
